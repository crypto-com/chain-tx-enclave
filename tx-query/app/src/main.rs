mod enclave_u;

<<<<<<< HEAD
use enclave_u::run_server;
use enclave_u_common::enclave_u::{init_enclave, QUERY_TOKEN_KEY};
use enclave_u_common::{storage_path, META_KEYSPACE};
use log::{error, info, warn};
use sgx_types::sgx_status_t;
use sled::Db;
use std::env;
use std::net::TcpListener;
use std::os::unix::io::AsRawFd;
use std::time::Duration;

const TIMEOUT_SEC: u64 = 5;

fn main() {
    env_logger::init();
    let args: Vec<String> = env::args().collect();
    if args.len() < 2 {
        error!("Please provide the address:port to listen on (e.g. \"0.0.0.0:3443\") as the first argument");
        return;
    }
    let db = Db::start_default(storage_path()).expect("failed to open a storage path");
=======
use crate::enclave_u::check_initchain;
use enclave_u_common::enclave_u::{init_enclave, QUERY_TOKEN_KEY};
use enclave_u_common::{storage_path, META_KEYSPACE, TX_KEYSPACE};
use log::{error, info};
use sled::Db;

fn main() {
    env_logger::init();
    let db = Db::open(storage_path()).expect("failed to open a storage path");
>>>>>>> 5d7db3ca
    let metadb = db
        .open_tree(META_KEYSPACE)
        .expect("failed to open a meta keyspace");

    let enclave = match init_enclave(metadb.clone(), true, QUERY_TOKEN_KEY) {
        Ok(r) => {
            info!("[+] Init Enclave Successful {}!", r.geteid());
            r
        }
        Err(x) => {
            error!("[-] Init Enclave Failed {}!", x.as_str());
            return;
        }
    };
<<<<<<< HEAD

    // needs to get a lock in enclave_u mod -- FIXME: I guess this is broken if sled is simultaneously opened by tx-validation and tx-query?
    drop(db);
    drop(metadb);

    info!("Running TX Decryption Query server...");
    let listener = TcpListener::bind(&args[1]).expect("failed to bind the TCP socket");
    // FIXME: thread pool + rate-limiting
    for stream in listener.incoming() {
        match stream {
            Ok(stream) => {
                info!("new client connection");
                let _ = stream.set_read_timeout(Some(Duration::new(TIMEOUT_SEC, 0)));
                let _ = stream.set_write_timeout(Some(Duration::new(TIMEOUT_SEC, 0)));
                let mut retval = sgx_status_t::SGX_SUCCESS;
                let result =
                    unsafe { run_server(enclave.geteid(), &mut retval, stream.as_raw_fd()) };
                match result {
                    sgx_status_t::SGX_SUCCESS => {
                        info!("client query finished");
                    }
                    e => {
                        warn!("client query failed: {}", e);
                    }
                }
            }
            Err(e) => {
                warn!("connection failed: {}", e);
            }
        }
    }
=======
    // FIXME: it's just a dummy now
    assert!(check_initchain(enclave.geteid(), 0xab).is_ok());
>>>>>>> 5d7db3ca
}<|MERGE_RESOLUTION|>--- conflicted
+++ resolved
@@ -1,6 +1,5 @@
 mod enclave_u;
 
-<<<<<<< HEAD
 use enclave_u::run_server;
 use enclave_u_common::enclave_u::{init_enclave, QUERY_TOKEN_KEY};
 use enclave_u_common::{storage_path, META_KEYSPACE};
@@ -21,18 +20,7 @@
         error!("Please provide the address:port to listen on (e.g. \"0.0.0.0:3443\") as the first argument");
         return;
     }
-    let db = Db::start_default(storage_path()).expect("failed to open a storage path");
-=======
-use crate::enclave_u::check_initchain;
-use enclave_u_common::enclave_u::{init_enclave, QUERY_TOKEN_KEY};
-use enclave_u_common::{storage_path, META_KEYSPACE, TX_KEYSPACE};
-use log::{error, info};
-use sled::Db;
-
-fn main() {
-    env_logger::init();
     let db = Db::open(storage_path()).expect("failed to open a storage path");
->>>>>>> 5d7db3ca
     let metadb = db
         .open_tree(META_KEYSPACE)
         .expect("failed to open a meta keyspace");
@@ -47,7 +35,6 @@
             return;
         }
     };
-<<<<<<< HEAD
 
     // needs to get a lock in enclave_u mod -- FIXME: I guess this is broken if sled is simultaneously opened by tx-validation and tx-query?
     drop(db);
@@ -79,8 +66,4 @@
             }
         }
     }
-=======
-    // FIXME: it's just a dummy now
-    assert!(check_initchain(enclave.geteid(), 0xab).is_ok());
->>>>>>> 5d7db3ca
 }